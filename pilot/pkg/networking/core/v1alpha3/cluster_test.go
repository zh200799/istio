// Copyright 2018 Istio Authors
//
// Licensed under the Apache License, Version 2.0 (the "License");
// you may not use this file except in compliance with the License.
// You may obtain a copy of the License at
//
//     http://www.apache.org/licenses/LICENSE-2.0
//
// Unless required by applicable law or agreed to in writing, software
// distributed under the License is distributed on an "AS IS" BASIS,
// WITHOUT WARRANTIES OR CONDITIONS OF ANY KIND, either express or implied.
// See the License for the specific language governing permissions and
// limitations under the License.

package v1alpha3

import (
	"fmt"
<<<<<<< HEAD
=======
	"path"
	"reflect"
>>>>>>> 054e6c65
	"strings"
	"testing"
	"time"

	apiv2 "github.com/envoyproxy/go-control-plane/envoy/api/v2"
	"github.com/gogo/protobuf/proto"
	"github.com/gogo/protobuf/types"
	. "github.com/onsi/gomega"

	meshconfig "istio.io/api/mesh/v1alpha1"
	networking "istio.io/api/networking/v1alpha3"
	"istio.io/istio/pilot/pkg/model"
	"istio.io/istio/pilot/pkg/networking/core/v1alpha3/fakes"
	"istio.io/istio/pilot/pkg/networking/plugin"
)

type ConfigType int

const (
	None ConfigType = iota
	Mesh
	DestinationRule
	DestinationRuleForOsDefault
	MeshWideTCPKeepaliveSeconds        = 11
	DestinationRuleTCPKeepaliveSeconds = 21
)

var (
	testMesh = meshconfig.MeshConfig{
		ConnectTimeout: &types.Duration{
			Seconds: 10,
			Nanos:   1,
		},
	}
)

func TestHTTPCircuitBreakerThresholds(t *testing.T) {
	g := NewGomegaWithT(t)

	directionInfos := []struct {
		direction    model.TrafficDirection
		clusterIndex int
	}{
		{
			direction:    model.TrafficDirectionOutbound,
			clusterIndex: 0,
		}, {
			direction:    model.TrafficDirectionInbound,
			clusterIndex: 1,
		},
	}
	settings := []*networking.ConnectionPoolSettings{
		nil,
		{
			Http: &networking.ConnectionPoolSettings_HTTPSettings{
				Http1MaxPendingRequests:  1,
				Http2MaxRequests:         2,
				MaxRequestsPerConnection: 3,
				MaxRetries:               4,
			},
		}}

	for _, directionInfo := range directionInfos {
		for _, s := range settings {
			settingsName := "default"
			if s != nil {
				settingsName = "override"
			}
			testName := fmt.Sprintf("%s-%s", directionInfo.direction, settingsName)
			t.Run(testName, func(t *testing.T) {
				clusters, err := buildTestClusters("*.example.org", model.SidecarProxy, testMesh,
					&networking.DestinationRule{
						Host: "*.example.org",
						TrafficPolicy: &networking.TrafficPolicy{
							ConnectionPool: s,
						},
					})
				g.Expect(err).NotTo(HaveOccurred())
				g.Expect(len(clusters)).To(Equal(4))
				cluster := clusters[directionInfo.clusterIndex]
				g.Expect(len(cluster.CircuitBreakers.Thresholds)).To(Equal(1))
				thresholds := cluster.CircuitBreakers.Thresholds[0]

				if s == nil {
					// Assume the correct defaults for this direction.
					g.Expect(thresholds).To(Equal(GetDefaultCircuitBreakerThresholds(directionInfo.direction)))
				} else {
					// Verify that the values were set correctly.
					g.Expect(thresholds.MaxPendingRequests).To(Not(BeNil()))
					g.Expect(thresholds.MaxPendingRequests.Value).To(Equal(uint32(s.Http.Http1MaxPendingRequests)))
					g.Expect(thresholds.MaxRequests).To(Not(BeNil()))
					g.Expect(thresholds.MaxRequests.Value).To(Equal(uint32(s.Http.Http2MaxRequests)))
					g.Expect(cluster.MaxRequestsPerConnection).To(Not(BeNil()))
					g.Expect(cluster.MaxRequestsPerConnection.Value).To(Equal(uint32(s.Http.MaxRequestsPerConnection)))
					g.Expect(thresholds.MaxRetries).To(Not(BeNil()))
					g.Expect(thresholds.MaxRetries.Value).To(Equal(uint32(s.Http.MaxRetries)))
				}
			})
		}
	}
}

func buildTestClusters(serviceHostname string, nodeType model.NodeType, mesh meshconfig.MeshConfig,
	destRule proto.Message) ([]*apiv2.Cluster, error) {
	return buildTestClustersWithProxyMetadata(serviceHostname, nodeType, mesh, destRule, make(map[string]string))
}

func buildTestClustersWithProxyMetadata(serviceHostname string, nodeType model.NodeType, mesh meshconfig.MeshConfig,
	destRule proto.Message, meta map[string]string) ([]*apiv2.Cluster, error) {
<<<<<<< HEAD
	configgen := core.NewConfigGenerator([]plugin.Plugin{})
=======
	configgen := NewConfigGenerator([]plugin.Plugin{})
>>>>>>> 054e6c65

	serviceDiscovery := &fakes.ServiceDiscovery{}

	servicePort := &model.Port{
		Name:     "default",
		Port:     8080,
		Protocol: model.ProtocolHTTP,
	}
	service := &model.Service{
		Hostname:    model.Hostname(serviceHostname),
		Address:     "1.1.1.1",
		ClusterVIPs: make(map[string]string),
		Ports:       model.PortList{servicePort},
	}
	instance := &model.ServiceInstance{
		Service: service,
		Endpoint: model.NetworkEndpoint{
			Address:     "192.168.1.1",
			Port:        10001,
			ServicePort: servicePort,
		},
	}
	serviceDiscovery.ServicesReturns([]*model.Service{service}, nil)
	serviceDiscovery.GetProxyServiceInstancesReturns([]*model.ServiceInstance{instance}, nil)

	env := newTestEnvironment(serviceDiscovery, mesh)
	env.PushContext.SetDestinationRules([]model.Config{
		{ConfigMeta: model.ConfigMeta{
			Type:    model.DestinationRule.Type,
			Version: model.DestinationRule.Version,
			Name:    "acme",
		},
			Spec: destRule,
		}})

	var proxy *model.Proxy
	switch nodeType {
	case model.SidecarProxy:
		proxy = &model.Proxy{
			ClusterID:   "some-cluster-id",
			Type:        model.SidecarProxy,
			IPAddresses: []string{"6.6.6.6"},
			DNSDomains:  []string{"com"},
			Metadata:    meta,
		}
	case model.Router:
		proxy = &model.Proxy{
			ClusterID:   "some-cluster-id",
			Type:        model.Router,
			IPAddresses: []string{"6.6.6.6"},
			DNSDomains:  []string{"default.example.org"},
			Metadata:    meta,
		}
	default:
		panic(fmt.Sprintf("unsupported node type: %v", nodeType))
	}

	proxy.ServiceInstances, _ = serviceDiscovery.GetProxyServiceInstances(proxy)

	return configgen.BuildClusters(env, proxy, env.PushContext)
}

func TestBuildGatewayClustersWithRingHashLb(t *testing.T) {
	g := NewGomegaWithT(t)

	ttl := time.Nanosecond * 100
	clusters, err := buildTestClusters("*.example.org", model.Router, testMesh,
		&networking.DestinationRule{
			Host: "*.example.org",
			TrafficPolicy: &networking.TrafficPolicy{
				LoadBalancer: &networking.LoadBalancerSettings{
					LbPolicy: &networking.LoadBalancerSettings_ConsistentHash{
						ConsistentHash: &networking.LoadBalancerSettings_ConsistentHashLB{
							MinimumRingSize: uint64(2),
							HashKey: &networking.LoadBalancerSettings_ConsistentHashLB_HttpCookie{
								HttpCookie: &networking.LoadBalancerSettings_ConsistentHashLB_HTTPCookie{
									Name: "hash-cookie",
									Ttl:  &ttl,
								},
							},
						},
					},
				},
			},
		})
	g.Expect(err).NotTo(HaveOccurred())

	g.Expect(len(clusters)).To(Equal(3))

	cluster := clusters[0]
	g.Expect(cluster.LbPolicy).To(Equal(apiv2.Cluster_RING_HASH))
	g.Expect(cluster.GetRingHashLbConfig().GetMinimumRingSize().GetValue()).To(Equal(uint64(2)))
	g.Expect(cluster.Name).To(Equal("outbound|8080||*.example.org"))
	g.Expect(cluster.Type).To(Equal(apiv2.Cluster_EDS))
	g.Expect(cluster.ConnectTimeout).To(Equal(time.Duration(10000000001)))
}

func newTestEnvironment(serviceDiscovery model.ServiceDiscovery, mesh meshconfig.MeshConfig) *model.Environment {
	configStore := &fakes.IstioConfigStore{}

	env := &model.Environment{
		ServiceDiscovery: serviceDiscovery,
		IstioConfigStore: configStore,
		Mesh:             &mesh,
		MixerSAN:         []string{},
	}

	env.PushContext = model.NewPushContext()
	_ = env.PushContext.InitContext(env)

	return env
}

func TestBuildSidecarClustersWithIstioMutualAndSNI(t *testing.T) {
	g := NewGomegaWithT(t)

	clusters, err := buildSniTestClusters("foo.com")
	g.Expect(err).NotTo(HaveOccurred())

	g.Expect(len(clusters)).To(Equal(4))

	cluster := clusters[1]
	g.Expect(cluster.Name).To(Equal("outbound|8080|foobar|foo.example.org"))
	g.Expect(cluster.TlsContext.GetSni()).To(Equal("foo.com"))

	clusters, err = buildSniTestClusters("")
	g.Expect(err).NotTo(HaveOccurred())

	g.Expect(len(clusters)).To(Equal(4))

	cluster = clusters[1]
	g.Expect(cluster.Name).To(Equal("outbound|8080|foobar|foo.example.org"))
	g.Expect(cluster.TlsContext.GetSni()).To(Equal("outbound_.8080_.foobar_.foo.example.org"))
}

func buildSniTestClusters(sniValue string) ([]*apiv2.Cluster, error) {
	return buildSniTestClustersWithMetadata(sniValue, make(map[string]string))
}

func buildSniDnatTestClusters(sniValue string) ([]*apiv2.Cluster, error) {
	return buildSniTestClustersWithMetadata(sniValue, map[string]string{"ROUTER_MODE": string(model.SniDnatRouter)})
}

func buildSniTestClustersWithMetadata(sniValue string, meta map[string]string) ([]*apiv2.Cluster, error) {
	return buildTestClustersWithProxyMetadata("foo.example.org", model.Router, testMesh,
		&networking.DestinationRule{
			Host: "*.example.org",
			Subsets: []*networking.Subset{
				{
					Name:   "foobar",
					Labels: map[string]string{"foo": "bar"},
					TrafficPolicy: &networking.TrafficPolicy{
						PortLevelSettings: []*networking.TrafficPolicy_PortTrafficPolicy{
							{
								Port: &networking.PortSelector{
									Port: &networking.PortSelector_Number{Number: 8080},
								},
								Tls: &networking.TLSSettings{
									Mode: networking.TLSSettings_ISTIO_MUTUAL,
									Sni:  sniValue,
								},
							},
						},
					},
				},
			},
		},
		meta,
	)
}

func TestBuildSidecarClustersWithMeshWideTCPKeepalive(t *testing.T) {
	g := NewGomegaWithT(t)

	// Do not set tcp_keepalive anywhere
	clusters, err := buildTestClustersWithTCPKeepalive(None)
	g.Expect(err).NotTo(HaveOccurred())
	g.Expect(len(clusters)).To(Equal(5))
	cluster := clusters[1]
	g.Expect(cluster.Name).To(Equal("outbound|8080|foobar|foo.example.org"))
	// UpstreamConnectionOptions should be nil. TcpKeepalive is the only field in it currently.
	g.Expect(cluster.UpstreamConnectionOptions).To(BeNil())

	// Set mesh wide default for tcp_keepalive.
	clusters, err = buildTestClustersWithTCPKeepalive(Mesh)
	g.Expect(err).NotTo(HaveOccurred())
	g.Expect(len(clusters)).To(Equal(5))
	cluster = clusters[1]
	g.Expect(cluster.Name).To(Equal("outbound|8080|foobar|foo.example.org"))
	// KeepaliveTime should be set but rest should be nil.
	g.Expect(cluster.UpstreamConnectionOptions.TcpKeepalive.KeepaliveProbes).To(BeNil())
	g.Expect(cluster.UpstreamConnectionOptions.TcpKeepalive.KeepaliveTime.Value).To(Equal(uint32(MeshWideTCPKeepaliveSeconds)))
	g.Expect(cluster.UpstreamConnectionOptions.TcpKeepalive.KeepaliveInterval).To(BeNil())

	// Set DestinationRule override for tcp_keepalive.
	clusters, err = buildTestClustersWithTCPKeepalive(DestinationRule)
	g.Expect(err).NotTo(HaveOccurred())
	g.Expect(len(clusters)).To(Equal(5))
	cluster = clusters[1]
	g.Expect(cluster.Name).To(Equal("outbound|8080|foobar|foo.example.org"))
	// KeepaliveTime should be set but rest should be nil.
	g.Expect(cluster.UpstreamConnectionOptions.TcpKeepalive.KeepaliveProbes).To(BeNil())
	g.Expect(cluster.UpstreamConnectionOptions.TcpKeepalive.KeepaliveTime.Value).To(Equal(uint32(DestinationRuleTCPKeepaliveSeconds)))
	g.Expect(cluster.UpstreamConnectionOptions.TcpKeepalive.KeepaliveInterval).To(BeNil())

	// Set DestinationRule override for tcp_keepalive with empty value.
	clusters, err = buildTestClustersWithTCPKeepalive(DestinationRuleForOsDefault)
	g.Expect(err).NotTo(HaveOccurred())
	g.Expect(len(clusters)).To(Equal(5))
	cluster = clusters[1]
	g.Expect(cluster.Name).To(Equal("outbound|8080|foobar|foo.example.org"))
	// TcpKeepalive should be present but with nil values.
	g.Expect(cluster.UpstreamConnectionOptions.TcpKeepalive).NotTo(BeNil())
	g.Expect(cluster.UpstreamConnectionOptions.TcpKeepalive.KeepaliveProbes).To(BeNil())
	g.Expect(cluster.UpstreamConnectionOptions.TcpKeepalive.KeepaliveTime).To(BeNil())
	g.Expect(cluster.UpstreamConnectionOptions.TcpKeepalive.KeepaliveInterval).To(BeNil())
}

func buildTestClustersWithTCPKeepalive(configType ConfigType) ([]*apiv2.Cluster, error) {
	// Set mesh wide defaults.
	mesh := testMesh
	if configType != None {
		mesh.TcpKeepalive = &networking.ConnectionPoolSettings_TCPSettings_TcpKeepalive{
			Time: &types.Duration{
				Seconds: MeshWideTCPKeepaliveSeconds,
				Nanos:   0,
			},
		}
	}

	// Set DestinationRule override.
	var destinationRuleTCPKeepalive *networking.ConnectionPoolSettings_TCPSettings_TcpKeepalive
	if configType == DestinationRule {
		destinationRuleTCPKeepalive = &networking.ConnectionPoolSettings_TCPSettings_TcpKeepalive{
			Time: &types.Duration{
				Seconds: DestinationRuleTCPKeepaliveSeconds,
				Nanos:   0,
			},
		}
	}

	// Set empty tcp_keepalive.
	if configType == DestinationRuleForOsDefault {
		destinationRuleTCPKeepalive = &networking.ConnectionPoolSettings_TCPSettings_TcpKeepalive{}
	}

	return buildTestClusters("foo.example.org", model.SidecarProxy, mesh,
		&networking.DestinationRule{
			Host: "*.example.org",
			Subsets: []*networking.Subset{
				{
					Name:   "foobar",
					Labels: map[string]string{"foo": "bar"},
					TrafficPolicy: &networking.TrafficPolicy{
						PortLevelSettings: []*networking.TrafficPolicy_PortTrafficPolicy{
							{
								Port: &networking.PortSelector{
									Port: &networking.PortSelector_Number{Number: 8080},
								},
								ConnectionPool: &networking.ConnectionPoolSettings{
									Tcp: &networking.ConnectionPoolSettings_TCPSettings{
										TcpKeepalive: destinationRuleTCPKeepalive,
									},
								},
							},
						},
					},
				},
			},
		})
}

func TestClusterMetadata(t *testing.T) {
	g := NewGomegaWithT(t)

	destRule := &networking.DestinationRule{
		Host: "*.example.org",
		Subsets: []*networking.Subset{
			&networking.Subset{Name: "Subset 1"},
			&networking.Subset{Name: "Subset 2"},
<<<<<<< HEAD
		},
		TrafficPolicy: &networking.TrafficPolicy{
			ConnectionPool: &networking.ConnectionPoolSettings{
				Http: &networking.ConnectionPoolSettings_HTTPSettings{
					MaxRequestsPerConnection: 1,
				},
			},
		},
	}

	clusters, err := buildTestClusters("*.example.org", model.SidecarProxy, testMesh, destRule)
	g.Expect(err).NotTo(HaveOccurred())

	clustersWithMetadata := 0

	for _, cluster := range clusters {
		if strings.HasPrefix(cluster.Name, "outbound") || strings.HasPrefix(cluster.Name, "inbound") {
			clustersWithMetadata++
			g.Expect(cluster.Metadata).NotTo(BeNil())
			md := cluster.Metadata
			g.Expect(md.FilterMetadata["istio"]).NotTo(BeNil())
			istio := md.FilterMetadata["istio"]
			g.Expect(istio.Fields["config"]).NotTo(BeNil())
			dr := istio.Fields["config"]
			g.Expect(dr.GetStringValue()).To(Equal("/apis//v1alpha3/namespaces//destination-rule/acme"))
		} else {
			g.Expect(cluster.Metadata).To(BeNil())
		}
	}

	g.Expect(clustersWithMetadata).To(Equal(len(destRule.Subsets) + 2)) // outbound  outbound subsets  inbound

	sniClusters, err := buildSniDnatTestClusters("test-sni")
	g.Expect(err).NotTo(HaveOccurred())

	for _, cluster := range sniClusters {
		if strings.HasPrefix(cluster.Name, "outbound") {
			g.Expect(cluster.Metadata).NotTo(BeNil())
			md := cluster.Metadata
			g.Expect(md.FilterMetadata["istio"]).NotTo(BeNil())
			istio := md.FilterMetadata["istio"]
			g.Expect(istio.Fields["config"]).NotTo(BeNil())
			dr := istio.Fields["config"]
			g.Expect(dr.GetStringValue()).To(Equal("/apis//v1alpha3/namespaces//destination-rule/acme"))
		} else {
			g.Expect(cluster.Metadata).To(BeNil())
		}
=======
		},
		TrafficPolicy: &networking.TrafficPolicy{
			ConnectionPool: &networking.ConnectionPoolSettings{
				Http: &networking.ConnectionPoolSettings_HTTPSettings{
					MaxRequestsPerConnection: 1,
				},
			},
		},
	}

	clusters, err := buildTestClusters("*.example.org", model.SidecarProxy, testMesh, destRule)
	g.Expect(err).NotTo(HaveOccurred())

	clustersWithMetadata := 0

	for _, cluster := range clusters {
		if strings.HasPrefix(cluster.Name, "outbound") || strings.HasPrefix(cluster.Name, "inbound") {
			clustersWithMetadata++
			g.Expect(cluster.Metadata).NotTo(BeNil())
			md := cluster.Metadata
			g.Expect(md.FilterMetadata["istio"]).NotTo(BeNil())
			istio := md.FilterMetadata["istio"]
			g.Expect(istio.Fields["config"]).NotTo(BeNil())
			dr := istio.Fields["config"]
			g.Expect(dr.GetStringValue()).To(Equal("/apis//v1alpha3/namespaces//destination-rule/acme"))
		} else {
			g.Expect(cluster.Metadata).To(BeNil())
		}
	}

	g.Expect(clustersWithMetadata).To(Equal(len(destRule.Subsets) + 2)) // outbound  outbound subsets  inbound

	sniClusters, err := buildSniDnatTestClusters("test-sni")
	g.Expect(err).NotTo(HaveOccurred())

	for _, cluster := range sniClusters {
		if strings.HasPrefix(cluster.Name, "outbound") {
			g.Expect(cluster.Metadata).NotTo(BeNil())
			md := cluster.Metadata
			g.Expect(md.FilterMetadata["istio"]).NotTo(BeNil())
			istio := md.FilterMetadata["istio"]
			g.Expect(istio.Fields["config"]).NotTo(BeNil())
			dr := istio.Fields["config"]
			g.Expect(dr.GetStringValue()).To(Equal("/apis//v1alpha3/namespaces//destination-rule/acme"))
		} else {
			g.Expect(cluster.Metadata).To(BeNil())
		}
	}
}

func TestConditionallyConvertToIstioMtls(t *testing.T) {
	tlsSettings := &networking.TLSSettings{
		Mode:              networking.TLSSettings_ISTIO_MUTUAL,
		CaCertificates:    path.Join(model.AuthCertsPath, model.RootCertFilename),
		ClientCertificate: path.Join(model.AuthCertsPath, model.CertChainFilename),
		PrivateKey:        path.Join(model.AuthCertsPath, model.KeyFilename),
		SubjectAltNames:   []string{"custom.foo.com"},
		Sni:               "custom.foo.com",
	}
	tests := []struct {
		name string
		tls  *networking.TLSSettings
		sans []string
		sni  string
		want *networking.TLSSettings
	}{
		{
			"Destination rule TLS sni and SAN override",
			tlsSettings,
			[]string{"spiffee://foo/serviceaccount/1"},
			"foo.com",
			tlsSettings,
		},
		{
			"Destination rule TLS sni and SAN override absent",
			&networking.TLSSettings{
				Mode:              networking.TLSSettings_ISTIO_MUTUAL,
				CaCertificates:    path.Join(model.AuthCertsPath, model.RootCertFilename),
				ClientCertificate: path.Join(model.AuthCertsPath, model.CertChainFilename),
				PrivateKey:        path.Join(model.AuthCertsPath, model.KeyFilename),
				SubjectAltNames:   []string{},
				Sni:               "",
			},
			[]string{"spiffee://foo/serviceaccount/1"},
			"foo.com",
			&networking.TLSSettings{
				Mode:              networking.TLSSettings_ISTIO_MUTUAL,
				CaCertificates:    path.Join(model.AuthCertsPath, model.RootCertFilename),
				ClientCertificate: path.Join(model.AuthCertsPath, model.CertChainFilename),
				PrivateKey:        path.Join(model.AuthCertsPath, model.KeyFilename),
				SubjectAltNames:   []string{"spiffee://foo/serviceaccount/1"},
				Sni:               "foo.com",
			},
		},
	}

	for _, tt := range tests {
		t.Run(tt.name, func(t *testing.T) {
			got := conditionallyConvertToIstioMtls(tt.tls, tt.sans, tt.sni)
			if !reflect.DeepEqual(got, tt.want) {
				t.Errorf("Expected locality empty result %#v, but got %#v", tt.want, got)
			}
		})
>>>>>>> 054e6c65
	}
}<|MERGE_RESOLUTION|>--- conflicted
+++ resolved
@@ -16,11 +16,8 @@
 
 import (
 	"fmt"
-<<<<<<< HEAD
-=======
 	"path"
 	"reflect"
->>>>>>> 054e6c65
 	"strings"
 	"testing"
 	"time"
@@ -130,11 +127,7 @@
 
 func buildTestClustersWithProxyMetadata(serviceHostname string, nodeType model.NodeType, mesh meshconfig.MeshConfig,
 	destRule proto.Message, meta map[string]string) ([]*apiv2.Cluster, error) {
-<<<<<<< HEAD
-	configgen := core.NewConfigGenerator([]plugin.Plugin{})
-=======
 	configgen := NewConfigGenerator([]plugin.Plugin{})
->>>>>>> 054e6c65
 
 	serviceDiscovery := &fakes.ServiceDiscovery{}
 
@@ -415,55 +408,6 @@
 		Subsets: []*networking.Subset{
 			&networking.Subset{Name: "Subset 1"},
 			&networking.Subset{Name: "Subset 2"},
-<<<<<<< HEAD
-		},
-		TrafficPolicy: &networking.TrafficPolicy{
-			ConnectionPool: &networking.ConnectionPoolSettings{
-				Http: &networking.ConnectionPoolSettings_HTTPSettings{
-					MaxRequestsPerConnection: 1,
-				},
-			},
-		},
-	}
-
-	clusters, err := buildTestClusters("*.example.org", model.SidecarProxy, testMesh, destRule)
-	g.Expect(err).NotTo(HaveOccurred())
-
-	clustersWithMetadata := 0
-
-	for _, cluster := range clusters {
-		if strings.HasPrefix(cluster.Name, "outbound") || strings.HasPrefix(cluster.Name, "inbound") {
-			clustersWithMetadata++
-			g.Expect(cluster.Metadata).NotTo(BeNil())
-			md := cluster.Metadata
-			g.Expect(md.FilterMetadata["istio"]).NotTo(BeNil())
-			istio := md.FilterMetadata["istio"]
-			g.Expect(istio.Fields["config"]).NotTo(BeNil())
-			dr := istio.Fields["config"]
-			g.Expect(dr.GetStringValue()).To(Equal("/apis//v1alpha3/namespaces//destination-rule/acme"))
-		} else {
-			g.Expect(cluster.Metadata).To(BeNil())
-		}
-	}
-
-	g.Expect(clustersWithMetadata).To(Equal(len(destRule.Subsets) + 2)) // outbound  outbound subsets  inbound
-
-	sniClusters, err := buildSniDnatTestClusters("test-sni")
-	g.Expect(err).NotTo(HaveOccurred())
-
-	for _, cluster := range sniClusters {
-		if strings.HasPrefix(cluster.Name, "outbound") {
-			g.Expect(cluster.Metadata).NotTo(BeNil())
-			md := cluster.Metadata
-			g.Expect(md.FilterMetadata["istio"]).NotTo(BeNil())
-			istio := md.FilterMetadata["istio"]
-			g.Expect(istio.Fields["config"]).NotTo(BeNil())
-			dr := istio.Fields["config"]
-			g.Expect(dr.GetStringValue()).To(Equal("/apis//v1alpha3/namespaces//destination-rule/acme"))
-		} else {
-			g.Expect(cluster.Metadata).To(BeNil())
-		}
-=======
 		},
 		TrafficPolicy: &networking.TrafficPolicy{
 			ConnectionPool: &networking.ConnectionPoolSettings{
@@ -567,6 +511,5 @@
 				t.Errorf("Expected locality empty result %#v, but got %#v", tt.want, got)
 			}
 		})
->>>>>>> 054e6c65
 	}
 }