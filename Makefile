# To run locally:
# The Makefile will run against a workspace that is expected to have the istio-installer, istio.io/istio and
# istio.io/tools repositories checked out. It will copy (TODO: or mount) the sources in a KIND docker container that
# has all the tools needed to build and test.
#
# "make test" is the main command - and should be used in all CI/CD systems and for clean local testing.
#
# For local development, after 'make test' you can run individual steps or debug - the KIND cluster will be wiped
# the next time you run 'make test', but will be kept around for debugging and repeat tests.
#
# Example local workflow for development/testing:
#
# export KIND_CLUSTER=local # or other clusters if working on multiple PRs
# export MOUNT=1            #local directories mounted in the docker running Kind and tests
# export SKIP_KIND_SETUP=1  #don't create new cluster at each iteration
# export SKIP_CLEANUP=1     # leave cluster and tests in place, for debugging
#
# - prepare cluster for development:
#     make prepare
# - install or reinstal istio components needed for test (repeat after rebuilding istio):
#   This step currently needs uploaded images or 'kind load' to copy them into kind.
#   (TODO: build istio in the kind container, so we don't have to upload)
#
#     make TEST_TARGET="install-base"
#
# - Run individual tests using:
#     make TEST_TARGET="run-simple" # or other run- targets.
#  alternatively, run "make kind-shell" and run "make run-simple" or "cd ...istio.io/istio" and go test ...
#  The tests MUST run inside the Kind container - so they have access to 'pods', ingress, etc.
#
#  On the host, you can run "ps" and dlv attach for remote debugging. The tests run inside the KIND docker container,
#  so they have access to the pods and apiserver, as well as the ingress and node.
#
# - make clean - when done
#
# - make kind-shell  - run a shell in the kind container.
# - make kind-logs - get logs from all components
#
# Fully hermetic test:
# - make test - will clean 'test' KIND cluster, create a new one, run the tests.
# In case of failure:
# - make test SKIP_KIND_SETUP=1 SKIP_CLEANUP=1 TEST_TARGET=(target that failed)
#
SHELL := /bin/bash

BASE := $(shell dirname $(realpath $(lastword $(MAKEFILE_LIST))))
GOPATH = $(shell cd ${BASE}/../../../..; pwd)
TOP ?= $(GOPATH)
export GOPATH
# TAG of the last stable release of istio. Used for upgrade testing and to verify istioctl.
# TODO: make sure a '1.1' tag is applied to latest minor release, or have a manifest we can download
STABLE_TAG = 1.1.0
HUB ?= istionightly
TAG ?= nightly-master
export HUB
export TAG
EXTRA ?= --set global.hub=${HUB} --set global.tag=${TAG}
OUT ?= ${GOPATH}/out

GO ?= go

TEST_FLAGS ?=  HUB=${HUB} TAG=${TAG}

HELM_VER ?= v2.13.1

# Will be used by tests. In CI 'machine' or some other cases needs to be built locally, we can't
# customize base image
export ISTIOCTL_BIN ?= /usr/local/bin/istioctl
JUNIT_REPORT ?= /usr/local/bin/go-junit-report

# Namespace and environment running the control plane.
# A cluster must support multiple control plane versions.
ISTIO_NS ?= istio-control

# TODO: to convert the tests, we're running telemetry/policy in istio-ns - need new tests or fixes to support
# moving them to separate ns

# Target to run by default inside the builder docker image.
TEST_TARGET ?= run-all-tests

# Required, tests in docker may not execute in /tmp
export TMPDIR = ${GOPATH}/out/tmp

# Setting MOUNT to 1 will mount the current GOPATH into the kind cluster, and run the tests as the
# current user. The default value for kind cluster will be 'local' instead of test.
MOUNT ?= 0

# If SKIP_CLEANUP is set, the cleanup will be skipped even if the test is successful.
SKIP_CLEANUP ?= 0

# SKIP_KIND_SETUP will skip creating a KIND cluster.
SKIP_KIND_SETUP ?= 0

# 60s seems to short for telemetry/prom
WAIT_TIMEOUT ?= 120s

IOP_OPTS="-f test/kind/user-values.yaml"

ifeq ($(MOUNT), 1)
	KIND_CONFIG ?= --config ${GOPATH}/kind.yaml
	KIND_CLUSTER ?= local
else
	# Customize this if you want to run tests in different kind clusters in parallel
	# For example you can try a config in 'test' cluster, and run other tests in 'test2' while you
	# debug or tweak 'test'.
	# Remember that 'make test' will clean the previous cluster at startup - but leave it running after in case of errors,
	# so failures can be debugged.
	KIND_CLUSTER ?= test

	KIND_CONFIG =
endif

# Run the tests, creating a clean test KIND cluster
# Test can also run in a CI/CD system capable of Docker priv execution.
# All tests are run in a container - not on local machine.
# Assumes the installer is checked out, and is the current working directory.
#
# Will remove the 'test' kind cluster and create a new one. After running this target you can debug
# and re-run individual tests - next time the target is run it will cleanup.
#
# For example:
# 1. make test
# 2. Errors reported
# 3. make sync ( to copy modified files - unless MOUNT=1 was used)
# 4. make docker-run-test - run the tests in the same KIND environment
test: info dep maybe-clean maybe-prepare sync docker-run-test maybe-clean

# Verify each component can be generated. Create pre-processed yaml files with the defaults.
<<<<<<< HEAD
# TODO: minimize 'ifs' in templates, and generate alternative files for cases we can't remove. The output could be
# used directly with kubectl apply -f https://....
# TODO: Add a local test - to check various things are in the right place (jsonpath or equivalent)
# TODO: run a local etcd/apiserver and verify apiserver accepts the files
run-build: dep
	mkdir -p ${OUT}/release ${TMPDIR}
	cp crds.yaml ${OUT}/release
=======
# TODO: minimize 'ifs' in templates, and generate alternative files for cases we can't remove.
build:
	mkdir ${OUT}/release
	cp -aR crds/ ${OUT}/release
>>>>>>> 321d005b
	bin/iop istio-system istio-system-security ${BASE}/security/citadel -t > ${OUT}/release/citadel.yaml
	bin/iop ${ISTIO_NS} istio-config ${BASE}/istio-control/istio-config -t > ${OUT}/release/istio-config.yaml
	bin/iop ${ISTIO_NS} istio-discovery ${BASE}/istio-control/istio-discovery -t > ${OUT}/release/istio-discovery.yaml
	bin/iop ${ISTIO_NS} istio-autoinject ${BASE}/istio-control/istio-autoinject -t > ${OUT}/release/istio-autoinject.yaml
	bin/iop ${ISTIO_NS} istio-ingress ${BASE}/gateways/istio-ingress -t > ${OUT}/release/istio-ingress.yaml
	bin/iop ${ISTIO_NS} istio-egress ${BASE}/gateways/istio-egress -t > ${OUT}/release/istio-egress.yaml
	bin/iop ${ISTIO_NS} istio-telemetry ${BASE}/istio-telemetry/mixer-telemetry -t > ${OUT}/release/istio-telemetry.yaml
	bin/iop ${ISTIO_NS} istio-telemetry ${BASE}/istio-telemetry/prometheus -t > ${OUT}/release/istio-prometheus.yaml
	bin/iop ${ISTIO_NS} istio-telemetry ${BASE}/istio-telemetry/grafana -t > ${OUT}/release/istio-grafana.yaml
	bin/iop ${ISTIO_NS} istio-policy ${BASE}/istio-policy -t > ${OUT}/release/istio-policy.yaml
	#bin/iop ${ISTIO_NS} istio-cni ${BASE}/optional/istio-cni -t > ${OUT}/release/istio-cni.yaml
	# TODO: generate single config (merge all yaml)
	# TODO: different common user-values combinations
	# TODO: apply to a local kube apiserver to validate against k8s

build:
	docker run -it --rm -v ${GOPATH}:${GOPATH} --entrypoint /bin/bash istionightly/kind:latest \
		-c "cd ${GOPATH}/src/github.com/istio-ecosystem/istio-installer; ls; make run-build"

# Runs the test in docker. Will exec into KIND and run "make $TEST_TARGET" (default: run-all-tests)
docker-run-test:
	docker exec -e KUBECONFIG=/etc/kubernetes/admin.conf  \
		${KIND_CLUSTER}-control-plane \
		bash -c "cd ${GOPATH}/src/github.com/istio-ecosystem/istio-installer; make git.dep ${TEST_TARGET}"

# Run the istio install and tests. Assumes KUBECONFIG is pointing to a valid cluster.
# This should run inside a container and using KIND, to reduce dependency on host or k8s environment.
# It can also be used directly on the host against a real k8s cluster.
run-all-tests: ${TMPDIR} install-crds install-base install-ingress install-telemetry install-policy \
	run-simple run-simple-strict run-bookinfo run-test.integration.kube.presubmit

# Tests running against 'micro' environment - just citadel + pilot + ingress
# TODO: also add 'nano' - pilot + ingress without citadel, some users are using this a-la-carte option
run-micro-tests: install-crds install-base install-ingress run-simple run-simple-strict

# Start a KIND cluster, using current docker environment, and a custom image including helm
# and additional tools to install istio.
prepare:
	mkdir -p ${TMPDIR}
	cat test/kind/kind.yaml | sed s,GOPATH,$(GOPATH), > ${GOPATH}/kind.yaml
	kind create cluster --name ${KIND_CLUSTER} --wait 60s ${KIND_CONFIG} --image istionightly/kind:latest

${TMPDIR}:
	mkdir -p ${TMPDIR}

maybe-prepare:
ifeq ($(SKIP_KIND_SETUP), 0)
	$(MAKE) prepare
endif

clean:
	kind delete cluster --name ${KIND_CLUSTER} 2>&1 || /bin/true

maybe-clean:
ifeq ($(SKIP_CLEANUP), 0)
	$(MAKE) clean
endif

<<<<<<< HEAD
# Install CRDS - only once (in case of repeated runs in dev mode)
/tmp/crds.yaml: crds.yaml
	mkdir -p ${GOPATH}/out/yaml
	cp crds.yaml ${GOPATH}/out/yaml/crds.yaml
	kubectl apply -f crds.yaml
	kubectl wait --for=condition=Established -f crds.yaml
	cp crds.yaml /tmp/crds.yaml

# Will use a temp file to avoid installing crds each time.
# if the crds.yaml changes, the apply will happen again.
install-crds: /tmp/crds.yaml
=======
# Install CRDS
${GOPATH}/out/yaml/crds: crds
	mkdir -p ${GOPATH}/out/yaml
	cp -aR crds ${GOPATH}/out/yaml/crds
	kubectl apply -f crds/
	kubectl wait --for=condition=Established -f crds/

install-crds: ${GOPATH}/out/yaml/crds
>>>>>>> 321d005b

# Individual step to install or update base istio.
# This setup is optimized for migration from 1.1 and testing - note that autoinject is enabled by default,
# since new integration tests seem to fail to inject
install-base: install-crds
	kubectl create ns ${ISTIO_NS} || /bin/true
	# Autoinject global enabled - we won't be able to install injector
	kubectl label ns ${ISTIO_NS} istio-injection=disabled --overwrite
	bin/iop istio-system istio-system-security ${BASE}/security/citadel ${IOP_OPTS}
	kubectl wait deployments istio-citadel11 -n istio-system --for=condition=available --timeout=${WAIT_TIMEOUT}
	bin/iop ${ISTIO_NS} istio-config ${BASE}/istio-control/istio-config ${IOP_OPTS}
	bin/iop ${ISTIO_NS} istio-discovery ${BASE}/istio-control/istio-discovery ${IOP_OPTS}
	kubectl wait deployments istio-galley istio-pilot -n ${ISTIO_NS} --for=condition=available --timeout=${WAIT_TIMEOUT}
	bin/iop ${ISTIO_NS} istio-autoinject ${BASE}/istio-control/istio-autoinject --set enableNamespacesByDefault=true --set global.istioNamespace=${ISTIO_NS} ${IOP_OPTS}
	kubectl wait deployments istio-sidecar-injector -n ${ISTIO_NS} --for=condition=available --timeout=${WAIT_TIMEOUT}
	# Some tests assumes ingress is in same namespace with pilot.
	# TODO: fix test (or replace), break it down in multiple namespaces for isolation/hermecity
	bin/iop ${ISTIO_NS} istio-ingress ${BASE}/gateways/istio-ingress --set global.istioNamespace=${ISTIO_NS} ${IOP_OPTS}
	kubectl wait deployments ingressgateway -n ${ISTIO_NS} --for=condition=available --timeout=${WAIT_TIMEOUT}


install-ingress:
	bin/iop istio-ingress istio-ingress ${BASE}/gateways/istio-ingress --set global.istioNamespace=${ISTIO_NS} ${IOP_OPTS}
	kubectl wait deployments ingressgateway -n istio-ingress --for=condition=available --timeout=${WAIT_TIMEOUT}

# Telemetry will be installed in istio-control for the tests, until integration tests are changed
# to expect telemetry in separate namespace
install-telemetry:
	#bin/iop istio-telemetry istio-grafana $IBASE/istio-telemetry/grafana/ --set global.istioNamespace=${ISTIO_NS}
	bin/iop ${ISTIO_NS} istio-prometheus ${BASE}/istio-telemetry/prometheus/ --set global.istioNamespace=${ISTIO_NS} ${IOP_OPTS}
	bin/iop ${ISTIO_NS} istio-mixer ${BASE}/istio-telemetry/mixer-telemetry/ --set global.istioNamespace=${ISTIO_NS} ${IOP_OPTS}
	kubectl wait deployments istio-telemetry prometheus -n ${ISTIO_NS} --for=condition=available --timeout=${WAIT_TIMEOUT}

install-policy:
	bin/iop ${ISTIO_NS} istio-policy ${BASE}/istio-policy --set global.istioNamespace=${ISTIO_NS} ${IOP_OPTS}
	kubectl wait deployments istio-policy -n ${ISTIO_NS} --for=condition=available --timeout=${WAIT_TIMEOUT}

# Simple bookinfo install and curl command
run-bookinfo:
	kubectl create ns bookinfo || /bin/true
	echo ${BASE} ${GOPATH}
	# Bookinfo test
	#kubectl label namespace bookinfo istio-env=${ISTIO_NS} --overwrite
	kubectl -n bookinfo apply -f test/k8s/mtls_permissive.yaml
	kubectl -n bookinfo apply -f test/k8s/sidecar-local.yaml
	SKIP_CLEANUP=1 ISTIO_CONTROL=${ISTIO_NS} INGRESS_NS=${ISTIO_NS} SKIP_DELETE=1 SKIP_LABEL=1 bin/test.sh ${GOPATH}/src/istio.io/istio

# Simple fortio install and curl command
#run-fortio:
#	kubectl apply -f

# Generate junit reports, upload to testgrid, fail if conditions are met.
# Failure is based on test status - may exclude some tests.
report:
	bin/report.sh

E2E_ARGS=--skip_setup --use_local_cluster=true --istio_namespace=${ISTIO_NS}

# The simple test from istio/istio integration, in permissive mode
# Will kube-inject and test the ingress and service-to-service
run-simple: ${TMPDIR}
	mkdir -p  ${GOPATH}/out/logs
	kubectl create ns simple || /bin/true
	# Global default may be strict or permissive - make it explicit for this ns
	kubectl -n simple apply -f test/k8s/mtls_permissive.yaml
	kubectl -n simple apply -f test/k8s/sidecar-local.yaml
	(set -o pipefail; cd ${GOPATH}/src/istio.io/istio; \
	  go test -v -timeout 25m ./tests/e2e/tests/simple -args \
	     --auth_enable=false \
         --egress=false --ingress=false \
         --rbac_enable=false --cluster_wide \
         --skip_setup \
         --use_local_cluster=true \
         --istio_namespace=${ISTIO_NS} \
         --namespace=simple   \
         --istioctl=${ISTIOCTL_BIN} \
           2>&1 | tee ${GOPATH}/out/logs/$@.log)

# Simple test, strict mode
run-simple-strict: ${TMPDIR}
	kubectl create ns simple-strict || /bin/true
	kubectl -n simple-strict apply -f test/k8s/mtls_strict.yaml
	kubectl -n simple apply -f test/k8s/sidecar-local.yaml
	(cd ${GOPATH}/src/istio.io/istio; make e2e_simple_run ${TEST_FLAGS} \
		E2E_ARGS="${E2E_ARGS} --namespace=simple-strict")

run-bookinfo-demo:
	kubectl create ns bookinfo-demo || /bin/true
	kubectl -n simple apply -f test/k8s/mtls_permissive.yaml
	kubectl -n simple apply -f test/k8s/sidecar-local.yaml
	(cd ${GOPATH}/src/istio.io/istio; make e2e_bookinfo_run ${TEST_FLAGS} \
		E2E_ARGS="${E2E_ARGS} --namespace=bookinfo-demo")

run-mixer:
	kubectl create ns mixertest || /bin/true
	kubectl -n mixertest apply -f test/k8s/mtls_permissive.yaml
	kubectl -n mixertest apply -f test/k8s/sidecar-local.yaml
	(cd ${GOPATH}/src/istio.io/istio; make e2e_mixer_run ${TEST_FLAGS} \
		E2E_ARGS="${E2E_ARGS} --namespace=mixertest")

INT_FLAGS ?= -istio.test.hub ${HUB} -istio.test.tag ${TAG} -istio.test.pullpolicy IfNotPresent \
 -p 1 -istio.test.env kube --istio.test.kube.config ${KUBECONFIG} --istio.test.ci --istio.test.nocleanup \
 --istio.test.kube.deploy=false -istio.test.kube.systemNamespace ${ISTIO_NS} -istio.test.kube.minikube

# Integration tests create and delete istio-system
# Need to be fixed to use new installer
# Requires an environment with telemetry installed
run-test.integration.kube:
	export TMPDIR=${GOPATH}/out/tmp
	mkdir -p ${GOPATH}/out/tmp
	#(cd ${GOPATH}/src/istio.io/istio; \
	#	$(GO) test -v ${T} ./tests/integration/... ${INT_FLAGS})
	kubectl -n default apply -f test/k8s/mtls_permissive.yaml
	kubectl -n default apply -f test/k8s/sidecar-local.yaml
	# Test uses autoinject
	#kubectl label namespace default istio-env=${ISTIO_NS} --overwrite
	(cd ${GOPATH}/src/istio.io/istio; TAG=${TAG} make test.integration.kube \
		CI=1 T="-v" K8S_TEST_FLAGS="--istio.test.kube.minikube --istio.test.kube.systemNamespace ${ISTIO_NS} \
		 --istio.test.nocleanup --istio.test.kube.deploy=false ")

run-test.integration.kube.presubmit:
	export TMPDIR=${GOPATH}/out/tmp
	mkdir -p ${GOPATH}/out/tmp ${GOPATH}/out/linux_amd64/release/ ${GOPATH}/out/logs/
	set -o pipefail; \
	cd ${GOPATH}/src/istio.io/istio; \
		${GO} test -p 1 -v \
			istio.io/istio/tests/integration/echo istio.io/istio/tests/integration/... \
    --istio.test.kube.deploy=false --istio.test.kube.minikube --istio.test.kube.systemNamespace ${ISTIO_NS}  --istio.test.nocleanup \
	--istio.test.ci -timeout 30m \
    --istio.test.select +presubmit \
 	--istio.test.env kube \
	--istio.test.kube.config /etc/kubernetes/admin.conf \
	--istio.test.hub=${HUB} \
	--istio.test.tag=${TAG} \
	--istio.test.pullpolicy=IfNotPresent  2>&1 | tee ${GOPATH}/out/logs/$@.log

run-stability:
	 ISTIO_ENV=${ISTIO_NS} bin/iop test stability ${GOPATH}/src/istio.io/tools/perf/stability/allconfig ${IOP_OPTS}

run-mysql:
	 ISTIO_ENV=${ISTIO_NS} bin/iop mysql mysql ${BASE}/test/mysql ${IOP_OPTS}
	 ISTIO_ENV=${ISTIO_NS} bin/iop mysqlplain mysqlplain ${BASE}/test/mysql ${IOP_OPTS} --set mtls=false --set Name=plain

info:
	# Get info about env, for debugging
	set -x
	pwd
	env
	id


# Copy source code from the current machine to the docker.
sync:
ifneq ($(MOUNT), 1)
	docker exec ${KIND_CLUSTER}-control-plane mkdir -p ${GOPATH}/src/github.com/istio-ecosystem/istio-installer \
		${GOPATH}/src/istio.io
	docker cp . ${KIND_CLUSTER}-control-plane:${GOPATH}/src/github.com/istio-ecosystem/istio-installer
endif

# Run an iterative shell in the docker image running the tests and k8s kind
kind-shell:
ifneq ($(MOUNT), 1)
	docker exec -it -e KUBECONFIG=/etc/kubernetes/admin.conf \
		-w ${GOPATH}/src/github.com/istio-ecosystem/istio-installer \
		${KIND_CLUSTER}-control-plane bash
else
	docker exec ${KIND_CLUSTER}-control-plane bash -c "cp /etc/kubernetes/admin.conf /tmp && chown $(shell id -u) /tmp/admin.conf"
	docker exec -it -e KUBECONFIG=/tmp/admin.conf \
		-u "$(shell id -u)" -e USER="${USER}" -e HOME="${GOPATH}" \
		-w ${GOPATH}/src/github.com/istio-ecosystem/istio-installer \
		${KIND_CLUSTER}-control-plane bash
endif

# Run a shell in docker image, as root
kind-shell-root:
	docker exec -it -e KUBECONFIG=/etc/kubernetes/admin.conf \
		-w ${GOPATH}/src/github.com/istio-ecosystem/istio-installer \
		${KIND_CLUSTER}-control-plane bash


# Grab kind logs to $GOPATH/out/logs
kind-logs:
	mkdir -p ${OUT}/logs
	kind export logs --name  ${KIND_CLUSTER} ${OUT}/logs

# Build the Kind+build tools image that will be useed in CI/CD or local testing
# This replaces the istio-builder.
docker.istio-builder: test/docker/Dockerfile ${GOPATH}/bin/istioctl ${GOPATH}/bin/ci2gubernator ${GOPATH}/bin/go-junit-report ${GOPATH}/bin/kind ${GOPATH}/bin/helm ${GOPATH}/bin/go-junit-report ${GOPATH}/bin/repo
	mkdir -p ${GOPATH}/out/istio-builder
	curl -Lo - https://github.com/istio/istio/releases/download/${STABLE_TAG}/istio-${STABLE_TAG}-linux.tar.gz | \
    		(cd ${GOPATH}/out/istio-builder;  tar --strip-components=1 -xzf - )
	cp $^ ${GOPATH}/out/istio-builder/
	docker build -t istionightly/kind ${GOPATH}/out/istio-builder

docker.buildkite: test/buildkite/Dockerfile ${GOPATH}/bin/kind ${GOPATH}/bin/helm ${GOPATH}/bin/go-junit-report ${GOPATH}/bin/repo
	mkdir -p ${GOPATH}/out/istio-buildkite
	cp $^ ${GOPATH}/out/istio-buildkite
	docker build -t istionightly/buildkite ${GOPATH}/out/istio-buildkite

# Build or get the dependencies.
dep:

#${GOPATH}/bin/kind ${GOPATH}/bin/helm

GITBASE ?= "https://github.com"

${GOPATH}/src/istio.io/istio:
	mkdir -p ${GOPATH}/src/istio.io
	git clone ${GITBASE}/istio/istio.git ${GOPATH}/src/istio.io/istio

${GOPATH}/src/istio.io/tools:
	mkdir -p ${GOPATH}/src/istio.io
	git clone ${GITBASE}/istio/tools.git ${GOPATH}/src/istio.io/tools

#
git.dep: ${GOPATH}/src/istio.io/istio ${GOPATH}/src/istio.io/tools

${GOPATH}/bin/repo:
	curl https://storage.googleapis.com/git-repo-downloads/repo > $@
	chmod +x $@

${GOPATH}/bin/helm:
	mkdir -p ${TMPDIR}
    curl -Lo - https://storage.googleapis.com/kubernetes-helm/helm-${HELM_VER}-linux-amd64.tar.gz | (cd ${GOPATH}/out; tar -zxvf -)
	chmod +x ${GOPATH}/out/linux-amd64/helm
	mv ${GOPATH}/out/linux-amd64/helm ${GOPATH}/bin/helm

# Istio releases: deb and charts on https://storage.googleapis.com/istio-release
#

${GOPATH}/bin/istioctl:
	(cd ${GOPATH}/src/istio.io/istio; make istioctl)
	cp ${GOPATH}/out/linux_amd64/release/istioctl $@

${GOPATH}/bin/kind:
	echo ${GOPATH}
	mkdir -p ${TMPDIR}
	go get -u sigs.k8s.io/kind

${GOPATH}/bin/dep:
	go get -u github.com/golang/dep/cmd/dep

${GOPATH}/bin/go-junit-report:
	go get github.com/jstemmer/go-junit-report

${GOPATH}/bin/ci2gubernator:
	go get -u istio.io/test-infra/toolbox/ci2gubernator<|MERGE_RESOLUTION|>--- conflicted
+++ resolved
@@ -126,20 +126,13 @@
 test: info dep maybe-clean maybe-prepare sync docker-run-test maybe-clean
 
 # Verify each component can be generated. Create pre-processed yaml files with the defaults.
-<<<<<<< HEAD
 # TODO: minimize 'ifs' in templates, and generate alternative files for cases we can't remove. The output could be
 # used directly with kubectl apply -f https://....
 # TODO: Add a local test - to check various things are in the right place (jsonpath or equivalent)
 # TODO: run a local etcd/apiserver and verify apiserver accepts the files
 run-build: dep
-	mkdir -p ${OUT}/release ${TMPDIR}
-	cp crds.yaml ${OUT}/release
-=======
-# TODO: minimize 'ifs' in templates, and generate alternative files for cases we can't remove.
-build:
 	mkdir ${OUT}/release
 	cp -aR crds/ ${OUT}/release
->>>>>>> 321d005b
 	bin/iop istio-system istio-system-security ${BASE}/security/citadel -t > ${OUT}/release/citadel.yaml
 	bin/iop ${ISTIO_NS} istio-config ${BASE}/istio-control/istio-config -t > ${OUT}/release/istio-config.yaml
 	bin/iop ${ISTIO_NS} istio-discovery ${BASE}/istio-control/istio-discovery -t > ${OUT}/release/istio-discovery.yaml
@@ -198,19 +191,6 @@
 	$(MAKE) clean
 endif
 
-<<<<<<< HEAD
-# Install CRDS - only once (in case of repeated runs in dev mode)
-/tmp/crds.yaml: crds.yaml
-	mkdir -p ${GOPATH}/out/yaml
-	cp crds.yaml ${GOPATH}/out/yaml/crds.yaml
-	kubectl apply -f crds.yaml
-	kubectl wait --for=condition=Established -f crds.yaml
-	cp crds.yaml /tmp/crds.yaml
-
-# Will use a temp file to avoid installing crds each time.
-# if the crds.yaml changes, the apply will happen again.
-install-crds: /tmp/crds.yaml
-=======
 # Install CRDS
 ${GOPATH}/out/yaml/crds: crds
 	mkdir -p ${GOPATH}/out/yaml
@@ -219,7 +199,6 @@
 	kubectl wait --for=condition=Established -f crds/
 
 install-crds: ${GOPATH}/out/yaml/crds
->>>>>>> 321d005b
 
 # Individual step to install or update base istio.
 # This setup is optimized for migration from 1.1 and testing - note that autoinject is enabled by default,
